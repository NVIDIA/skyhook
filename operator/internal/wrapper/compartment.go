/*
 * SPDX-FileCopyrightText: Copyright (c) 2025 NVIDIA CORPORATION & AFFILIATES. All rights reserved.
 * SPDX-License-Identifier: Apache-2.0
 *
 *
 * Licensed under the Apache License, Version 2.0 (the "License");
 * you may not use this file except in compliance with the License.
 * You may obtain a copy of the License at
 *
 * http://www.apache.org/licenses/LICENSE-2.0
 *
 * Unless required by applicable law or agreed to in writing, software
 * distributed under the License is distributed on an "AS IS" BASIS,
 * WITHOUT WARRANTIES OR CONDITIONS OF ANY KIND, either express or implied.
 * See the License for the specific language governing permissions and
 * limitations under the License.
 */

package wrapper

import (
	"github.com/NVIDIA/skyhook/operator/api/v1alpha1"
)

func NewCompartmentWrapper(c *v1alpha1.Compartment, batchState *v1alpha1.BatchProcessingState) *Compartment {
	comp := &Compartment{
		Compartment: *c,
	}

	if batchState != nil {
		comp.BatchState = *batchState
	} else {
		comp.BatchState = v1alpha1.BatchProcessingState{
			CurrentBatch: 1,
		}
	}

	return comp
}

type Compartment struct {
	v1alpha1.Compartment
	Nodes []SkyhookNode
	// BatchState tracks the persistent batch processing state
	BatchState v1alpha1.BatchProcessingState
}

func (c *Compartment) GetName() string {
	return c.Name
}

func (c *Compartment) GetNodes() []SkyhookNode {
	return c.Nodes
}

func (c *Compartment) GetNode(name string) SkyhookNode {
	for _, node := range c.Nodes {
		if node.GetNode().Name == name {
			return node
		}
	}
	return nil
}

func (c *Compartment) AddNode(node SkyhookNode) {
	c.Nodes = append(c.Nodes, node)
}

<<<<<<< HEAD
func (c *Compartment) calculateCeiling() int {
	if c.Budget.Count != nil {
		return *c.Budget.Count
	}
	if c.Budget.Percent != nil {
		matched := len(c.Nodes)
		if matched == 0 {
			return 0
		}
		limit := float64(*c.Budget.Percent) / 100
		return max(1, int(float64(matched)*limit))
	}
	return 0
}

func (c *Compartment) getInProgressCount() int {
	inProgress := 0
	for _, node := range c.Nodes {
		if node.Status() == v1alpha1.StatusInProgress {
			inProgress++
		}
	}
	return inProgress
}

func (c *Compartment) GetNodesForNextBatch() []SkyhookNode {
	if c.Strategy != nil && c.BatchState.ShouldStop {
		return nil
	}

	// If there's a batch in progress (nodes are InProgress), don't start a new one
	if c.getInProgressCount() > 0 {
		return c.getInProgressNodes()
	}

	// No batch in progress, create a new one
	return c.createNewBatch()
}

func (c *Compartment) getInProgressNodes() []SkyhookNode {
	inProgressNodes := make([]SkyhookNode, 0)
	for _, node := range c.Nodes {
		if node.Status() == v1alpha1.StatusInProgress {
			inProgressNodes = append(inProgressNodes, node)
		}
	}
	return inProgressNodes
}

func (c *Compartment) createNewBatch() []SkyhookNode {
	var batchSize int
	if c.Strategy != nil {
		batchSize = c.Strategy.CalculateBatchSize(len(c.Nodes), &c.BatchState)
	} else {
		ceiling := c.calculateCeiling()
		availableCapacity := ceiling - c.getInProgressCount()
		batchSize = max(0, availableCapacity)
	}

	if batchSize <= 0 {
		return nil
	}

	selectedNodes := make([]SkyhookNode, 0)
	priority := []v1alpha1.Status{v1alpha1.StatusInProgress, v1alpha1.StatusUnknown, v1alpha1.StatusErroring}

	for _, status := range priority {
		for _, node := range c.Nodes {
			if len(selectedNodes) >= batchSize {
				break
			}
			if node.Status() != status {
				continue
			}
			if !node.IsComplete() {
				selectedNodes = append(selectedNodes, node)
			}
		}
		if len(selectedNodes) >= batchSize {
			break
		}
	}

	return selectedNodes
}

// IsBatchComplete checks if the current batch has reached terminal states
// A batch is complete when there are no nodes in InProgress status
func (c *Compartment) IsBatchComplete() bool {
	return c.getInProgressCount() == 0
}

// EvaluateCurrentBatch evaluates the current batch result if it's complete
// Uses delta-based tracking: compares current state to last checkpoint
func (c *Compartment) EvaluateCurrentBatch() (bool, int, int) {
	if !c.IsBatchComplete() {
		return false, 0, 0 // Batch not complete yet
	}

	// If this is the first batch (nothing has been processed yet), skip evaluation
	// The batch will be started in the next reconcile
	if c.BatchState.CurrentBatch == 0 {
		c.BatchState.CurrentBatch = 1
		return false, 0, 0
	}

	// Count current state in the compartment
	currentCompleted := 0
	currentFailed := 0
	for _, node := range c.Nodes {
		if node.IsComplete() {
			currentCompleted++
		} else if node.Status() == v1alpha1.StatusErroring {
			currentFailed++
		}
	}

	// Calculate delta from last checkpoint
	deltaCompleted := currentCompleted - c.BatchState.CompletedNodes
	deltaFailed := currentFailed - c.BatchState.FailedNodes

	// Only evaluate if there's actually a change (batch was processed)
	if deltaCompleted == 0 && deltaFailed == 0 {
		return false, 0, 0
	}

	// Update checkpoints
	c.BatchState.CompletedNodes = currentCompleted
	c.BatchState.FailedNodes = currentFailed

	return true, deltaCompleted, deltaFailed
}

// EvaluateAndUpdateBatchState evaluates a completed batch and updates the persistent state
func (c *Compartment) EvaluateAndUpdateBatchState(batchSize int, successCount int, failureCount int) {
	if c.Strategy != nil {
		// Use strategy-specific evaluation
		c.Strategy.EvaluateBatchResult(&c.BatchState, batchSize, successCount, failureCount, len(c.Nodes))
	} else {
		// No strategy: just update basic counters
		c.BatchState.CurrentBatch++
		c.BatchState.LastBatchSize = batchSize
	}
}

// GetBatchState returns the current batch processing state
func (c *Compartment) GetBatchState() v1alpha1.BatchProcessingState {
	return c.BatchState
}

// AssignNodeToCompartment assigns a single node to the appropriate compartment
func AssignNodeToCompartment(node SkyhookNode, compartments map[string]*Compartment) (string, error) {
	nodeLabels := labels.Set(node.GetNode().Labels)

	// Check all non-default compartments first
	for _, compartment := range compartments {
		// Skip the default compartment - it's a fallback
		if compartment.Name == v1alpha1.DefaultCompartmentName {
			continue
		}
=======
// strategySafetyOrder defines the safety ordering of strategies
// Lower values indicate safer strategies (less aggressive rollout)
// Strategy safety order: Fixed (0) > Linear (1) > Exponential (2)
var strategySafetyOrder = map[v1alpha1.StrategyType]int{
	v1alpha1.StrategyTypeFixed:       0,
	v1alpha1.StrategyTypeLinear:      1,
	v1alpha1.StrategyTypeExponential: 2,
	v1alpha1.StrategyTypeUnknown:     999, // Unknown is least safe
}
>>>>>>> 9ae23a9d

// GetStrategyType returns the strategy type for a compartment
func GetStrategyType(strategy *v1alpha1.DeploymentStrategy) v1alpha1.StrategyType {
	if strategy == nil {
		return v1alpha1.StrategyTypeUnknown
	}
	if strategy.Fixed != nil {
		return v1alpha1.StrategyTypeFixed
	}
	if strategy.Linear != nil {
		return v1alpha1.StrategyTypeLinear
	}
	if strategy.Exponential != nil {
		return v1alpha1.StrategyTypeExponential
	}
	return v1alpha1.StrategyTypeUnknown
}

// StrategyIsSafer returns true if strategy a is safer than strategy b
// Strategy safety order: Fixed > Linear > Exponential
func StrategyIsSafer(a, b v1alpha1.StrategyType) bool {
	return strategySafetyOrder[a] < strategySafetyOrder[b]
}

// ComputeEffectiveCapacity calculates the effective ceiling for a compartment's budget
// given the number of matched nodes
func ComputeEffectiveCapacity(budget v1alpha1.DeploymentBudget, matchedNodes int) int {
	if budget.Count != nil {
		return *budget.Count
	}
	if budget.Percent != nil {
		// capacity = max(1, floor(percent/100 × matched))
		// Use floor for safer rollouts - never exceed the intended percentage
		capacity := float64(*budget.Percent) / 100.0 * float64(matchedNodes)
		return max(1, int(capacity))
	}
	// Should not happen due to validation
	return 0
}<|MERGE_RESOLUTION|>--- conflicted
+++ resolved
@@ -66,7 +66,6 @@
 	c.Nodes = append(c.Nodes, node)
 }
 
-<<<<<<< HEAD
 func (c *Compartment) calculateCeiling() int {
 	if c.Budget.Count != nil {
 		return *c.Budget.Count
@@ -217,17 +216,6 @@
 	return c.BatchState
 }
 
-// AssignNodeToCompartment assigns a single node to the appropriate compartment
-func AssignNodeToCompartment(node SkyhookNode, compartments map[string]*Compartment) (string, error) {
-	nodeLabels := labels.Set(node.GetNode().Labels)
-
-	// Check all non-default compartments first
-	for _, compartment := range compartments {
-		// Skip the default compartment - it's a fallback
-		if compartment.Name == v1alpha1.DefaultCompartmentName {
-			continue
-		}
-=======
 // strategySafetyOrder defines the safety ordering of strategies
 // Lower values indicate safer strategies (less aggressive rollout)
 // Strategy safety order: Fixed (0) > Linear (1) > Exponential (2)
@@ -237,7 +225,6 @@
 	v1alpha1.StrategyTypeExponential: 2,
 	v1alpha1.StrategyTypeUnknown:     999, // Unknown is least safe
 }
->>>>>>> 9ae23a9d
 
 // GetStrategyType returns the strategy type for a compartment
 func GetStrategyType(strategy *v1alpha1.DeploymentStrategy) v1alpha1.StrategyType {
